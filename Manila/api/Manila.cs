--- conflicted
+++ resolved
@@ -169,15 +169,6 @@
         _workspace.ProjectFilters.Add(new ProjectFilterHook(filter, project => action(new ProjectScriptBridge(project))));
     }
 
-<<<<<<< HEAD
-    /// <summary>Runs a specific, fully-resolved project's default `run` task.</summary>
-    public static void Run(ProjectScriptBridge project) => project._handle.GetLanguageComponent().Run(project._handle);
-
-    /// <summary>Resolves and runs a project's default `run` task.</summary>
-    public static void Run(UnresolvedProject project) => Run(new ProjectScriptBridge(project.Resolve()));
-
-=======
->>>>>>> dd4b6de6
     /// <summary>Executes a single job by its fully qualified identifier.</summary>
     /// <param name="key">The unique identifier of the job to run.</param>
     /// <exception cref="ConfigurationException">Thrown if the job is not found.</exception>
